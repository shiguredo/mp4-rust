--- conflicted
+++ resolved
@@ -57,7 +57,7 @@
       - run: rustup default ${{ matrix.toolchain }}
 
       # NOTE: build は C API のテストで使用する libmp4.a を生成するために必要
-      - run: cargo build --workspace 
+      - run: cargo build --workspace
       - run: cargo test --workspace
 
       - run: cargo build --workspace --no-default-features
@@ -67,26 +67,22 @@
     name: Lints
     strategy:
       matrix:
-<<<<<<< HEAD
         os:
           - ubuntu-24.04
           - ubuntu-24.04-arm
           - windows-2025
           - macos-26
         toolchain:
+          # [NOTE]
+          # clippy は「stable と nightly の片方に対応したらもう片方で失敗する」といったケースが
+          # まれにあるのと、そもそも nightly のチェックを事前に行うメリットが
+          # 薄い（lint で警告がでても、別に普通に使う分には問題はない）ので、
+          # ここでは stable だけを使っている
           - stable
-          - beta
-          - nightly
+          # - beta
+          # - nightly
     runs-on: ${{ matrix.os }}
     timeout-minutes: 15
-=======
-        # [NOTE]
-        # clippy は「stable と nightly の片方に対応したらもう片方で失敗する」といったケースが
-        # まれにあるのと、そもそも nightly のチェックを事前に行うメリットが
-        # 薄い（lint で警告がでても、別に普通に使う分には問題はない）ので、
-        # ここでは stable だけを使っている
-        toolchain: [stable]
->>>>>>> 455291ac
     steps:
       - name: Checkout sources
         uses: actions/checkout@v5
